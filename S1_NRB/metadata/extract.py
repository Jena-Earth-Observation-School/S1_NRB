--- conflicted
+++ resolved
@@ -20,11 +20,7 @@
 gdal.UseExceptions()
 
 
-<<<<<<< HEAD
-def meta_dict(config, target, src_ids, sar_dir, proc_time, start, stop, compression, orb=False):
-=======
 def meta_dict(config, target, src_ids, sar_dir, proc_time, start, stop, compression, product_type):
->>>>>>> 81c4a2b7
     """
     Creates a dictionary containing metadata for a product scene, as well as its source scenes. The dictionary can then
     be utilized by :func:`~S1_NRB.metadata.xml.parse` and :func:`~S1_NRB.metadata.stac.parse` to generate OGC XML and
@@ -48,13 +44,9 @@
         The product stop time.
     compression: str
         The compression type applied to raster files of the product.
-<<<<<<< HEAD
-
-=======
     product_type: str
         The type of ARD product that is being created. Either 'NRB' or 'ORB'.
     
->>>>>>> 81c4a2b7
     Returns
     -------
     meta: dict
@@ -119,14 +111,9 @@
     meta['prod']['backscatterConvention'] = 'linear power'
     meta['prod']['backscatterConversionEq'] = '10*log10(DN)'
     meta['prod']['backscatterMeasurement'] = 'gamma0' if re.search('g-lin', ref_tif) else 'sigma0'
-<<<<<<< HEAD
-    if orb:
-        meta['prod']['card4l-link'] = 'https://ceos.org/ard/files/PFS/ORB/v1.0/CARD4L_Product_Family_Specification_Ocean_Radar_Backscatter-v1.0.pdf'
-=======
     if product_type == 'ORB':
         meta['prod']['card4l-link'] = 'https://ceos.org/ard/files/PFS/ORB/v1.0/CARD4L_Product_Family_Specification_' \
                                       'Ocean_Radar_Backscatter-v1.0.pdf'
->>>>>>> 81c4a2b7
         meta['prod']['card4l-version'] = '1.0'
     else:
         meta['prod']['card4l-link'] = 'https://ceos.org/ard/files/PFS/NRB/v5.5/CARD4L-PFS_NRB_v5.5.pdf'
@@ -181,13 +168,8 @@
     meta['prod']['processingMode'] = 'PROTOTYPE'
     meta['prod']['processorName'] = 'S1_NRB'
     meta['prod']['processorVersion'] = S1_NRB.__version__
-<<<<<<< HEAD
-    meta['prod']['productName'] = 'Ocean Radar Backscatter' if orb else 'Normalised Radar Backscatter'
-    meta['prod']['productName-short'] = 'ORB' if orb else 'NRB'
-=======
     meta['prod']['productName'] = 'Ocean Radar Backscatter' if product_type == 'ORB' else 'Normalised Radar Backscatter'
     meta['prod']['productName-short'] = product_type
->>>>>>> 81c4a2b7
     meta['prod']['pxSpacingColumn'] = str(prod_meta['res'][0])
     meta['prod']['pxSpacingRow'] = str(prod_meta['res'][1])
     meta['prod']['radiometricAccuracyAbsolute'] = None
