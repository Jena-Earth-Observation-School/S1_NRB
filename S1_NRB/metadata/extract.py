import os
import re
import shutil
import zipfile
import math
import json
from lxml import etree
from datetime import datetime
import numpy as np
from statistics import median
from spatialist import Raster
from spatialist.ancillary import finder, dissolve
from spatialist.vector import wkt2vector
from spatialist.raster import rasterize
from osgeo import gdal
import S1_NRB
<<<<<<< HEAD
from S1_NRB.metadata.mapping import NRB_PATTERN, ITEM_MAP, RES_MAP, OSV_MAP, DEM_MAP, SLC_ACC_MAP
=======
from S1_NRB.metadata.mapping import ARD_PATTERN, LERC_ERR_THRES, RES_MAP, OSV_MAP, DEM_MAP, SLC_ACC_MAP
>>>>>>> 90a67b17
from S1_NRB import snap

gdal.UseExceptions()


def meta_dict(config, target, src_ids, sar_dir, proc_time, start, stop, compression, orb=False):
    """
    Creates a dictionary containing metadata for a product scene, as well as its source scenes. The dictionary can then
    be utilized by :func:`~S1_NRB.metadata.xml.parse` and :func:`~S1_NRB.metadata.stac.parse` to generate XML and STAC
    JSON metadata files, respectively.

    Parameters
    ----------
    config: dict
        Dictionary of the parsed config parameters for the current process.
    target: str
        A path pointing to the current ARD product directory.
    src_ids: list[pyroSAR.drivers.ID]
        List of :class:`~pyroSAR.drivers.ID` objects of all source scenes that overlap with the current MGRS tile.
    sar_dir: str
        The SAR processing output directory.
    proc_time: datetime.datetime
        The processing time object used to generate the unique product identifier.
    start: datetime.datetime
        The product start time.
    stop: datetime.datetime
        The product stop time.
    compression: str
        The compression type applied to raster files of the product.

    Returns
    -------
    meta: dict
        A dictionary containing a collection of metadata for product as well as source scenes.
    """
    meta = {'prod': {},
            'source': {},
            'common': {}}
    src_sid = {}
    src_xml = {}
    for i, sid in enumerate(src_ids):
        uid = os.path.basename(sid.scene).split('.')[0][-4:]
        src_sid[uid] = sid
        src_xml[uid] = get_src_meta(sid=sid)
    sid0 = src_sid[list(src_sid.keys())[0]]  # first key/first file; used to extract some common metadata
    swath_id = re.search('_(IW|EW|S[1-6])_', os.path.basename(sid0.file)).group().replace('_', '')
    
    ref_tif = finder(target, ['[hv]{2}-[gs]-lin.tif$'], regex=True)[0]
    ratio_tif = finder(target, ['[hv]{2}-[gs]-lin.vrt$'], regex=True)
    np_tifs = finder(target, ['-np-[hv]{2}.tif$'], regex=True)
    ei_tif = finder(target, ['-ei.tif$'], regex=True)
    product_id = os.path.basename(target)
    prod_meta = get_prod_meta(product_id=product_id, tif=ref_tif,
                              src_ids=src_ids, sar_dir=sar_dir)
    
    tups = [(key, LERC_ERR_THRES[key]) for key in LERC_ERR_THRES.keys()]
    z_err_dict = dict(tups)
    
    # Common metadata (sorted alphabetically)
    meta['common']['antennaLookDirection'] = 'RIGHT'
    meta['common']['constellation'] = 'sentinel-1'
    meta['common']['instrumentShortName'] = 'C-SAR'
    meta['common']['operationalMode'] = prod_meta['mode']
    meta['common']['orbitDirection'] = {'A': 'ascending', 'D': 'descending'}[sid0.orbit]
    meta['common']['orbitMeanAltitude'] = '{:.2e}'.format(693000)
    meta['common']['orbitNumber'] = str(sid0.meta['orbitNumbers_abs']['stop'])
    meta['common']['orbitNumbers_abs'] = sid0.meta['orbitNumbers_abs']
    meta['common']['orbitNumbers_rel'] = sid0.meta['orbitNumbers_rel']
    meta['common']['platformIdentifier'] = {'S1A': '1A', 'S1B': '1B'}[sid0.sensor]
    meta['common']['platformShortName'] = 'Sentinel'
    meta['common']['platformFullname'] = '{}-{}'.format(meta['common']['platformShortName'].lower(),
                                                        meta['common']['platformIdentifier'].lower())
    meta['common']['platformReference'] = \
        {'sentinel-1a': 'http://database.eohandbook.com/database/missionsummary.aspx?missionID=575',
         'sentinel-1b': 'http://database.eohandbook.com/database/missionsummary.aspx?missionID=576'}[
            meta['common']['platformFullname']]
    meta['common']['polarisationChannels'] = sid0.polarizations
    meta['common']['polarisationMode'] = prod_meta['pols'][0]
    meta['common']['processingLevel'] = 'L1C'
    meta['common']['radarBand'] = 'C'
    meta['common']['radarCenterFreq'] = 5405000000
    meta['common']['sensorType'] = 'RADAR'
    meta['common']['swathIdentifier'] = swath_id
    meta['common']['wrsLongitudeGrid'] = str(sid0.meta['orbitNumbers_rel']['start'])
    
    # Product metadata (sorted alphabetically)
    meta['prod']['access'] = config['meta']['access_url']
    meta['prod']['ancillaryData_KML'] = 'https://sentinel.esa.int/documents/247904/1955685/S2A_OPER_GIP_TILPAR_MPC__' \
                                        '20151209T095117_V20150622T000000_21000101T000000_B00.kml'
    meta['prod']['acquisitionType'] = 'NOMINAL'
    meta['prod']['azimuthNumberOfLooks'] = prod_meta['ML_nAzLooks']
    meta['prod']['backscatterConvention'] = 'linear power'
    meta['prod']['backscatterConversionEq'] = '10*log10(DN)'
    meta['prod']['backscatterMeasurement'] = 'gamma0' if re.search('g-lin', ref_tif) else 'sigma0'
    if orb:
        meta['prod']['card4l-link'] = 'https://ceos.org/ard/files/PFS/ORB/v1.0/CARD4L_Product_Family_Specification_Ocean_Radar_Backscatter-v1.0.pdf'
        meta['prod']['card4l-version'] = '1.0'
    else:
        meta['prod']['card4l-link'] = 'https://ceos.org/ard/files/PFS/NRB/v5.5/CARD4L-PFS_NRB_v5.5.pdf'
        meta['prod']['card4l-version'] = '5.5'
    meta['prod']['crsEPSG'] = str(prod_meta['epsg'])
    meta['prod']['crsWKT'] = prod_meta['wkt']
    meta['prod']['compression_type'] = compression
    meta['prod']['compression_zerrors'] = z_err_dict
    meta['prod']['demEGMReference'] = DEM_MAP[config['dem_type']]['egm']
    meta['prod']['demEGMResamplingMethod'] = 'bilinear'
    meta['prod']['demGSD'] = DEM_MAP[config['dem_type']]['gsd']
    meta['prod']['demName'] = config['dem_type'].replace(' II', '')
    meta['prod']['demReference'] = DEM_MAP[config['dem_type']]['ref']
    meta['prod']['demResamplingMethod'] = 'bilinear'
    meta['prod']['demType'] = DEM_MAP[config['dem_type']]['type']
    meta['prod']['demAccess'] = DEM_MAP[config['dem_type']]['access']
    meta['prod']['doi'] = config['meta']['doi']
    meta['prod']['ellipsoidalHeight'] = None
    meta['prod']['equivalentNumberLooks'] = np.round(calc_enl(tif=ref_tif), 2)
    meta['prod']['speckleFilterApplied'] = False
    meta['prod']['geoCorrAccuracyEasternBias'] = None
    meta['prod']['geoCorrAccuracyEasternSTDev'] = None
    meta['prod']['geoCorrAccuracyNorthernBias'] = None
    meta['prod']['geoCorrAccuracyNorthernSTDev'] = None
    meta['prod']['geoCorrAccuracy_rRMSE'] = \
        calc_geolocation_accuracy(swath_identifier=swath_id, ei_tif=ei_tif[0], etad=config['etad']) \
            if len(ei_tif) == 1 and sid0.product == 'SLC' and 'copernicus' in config['dem_type'].lower() else None
    meta['prod']['geoCorrAccuracyReference'] = 'https://s1-nrb.readthedocs.io/en/v{}/general/geoaccuracy.html' \
                                               ''.format(S1_NRB.__version__)
    meta['prod']['geoCorrAccuracyType'] = 'slant-range'
    meta['prod']['geoCorrAlgorithm'] = 'https://sentinel.esa.int/documents/247904/1653442/' \
                                       'Guide-to-Sentinel-1-Geocoding.pdf'
    meta['prod']['geoCorrResamplingMethod'] = 'bilinear'
    meta['prod']['geom_stac_bbox_native'] = prod_meta['geom']['bbox_native']
    meta['prod']['geom_stac_bbox_4326'] = prod_meta['geom']['bbox']
    meta['prod']['geom_stac_geometry_4326'] = prod_meta['geom']['geometry']
    meta['prod']['geom_xml_center'] = prod_meta['geom']['center']
    meta['prod']['geom_xml_envelope'] = prod_meta['geom']['envelop']
    meta['prod']['griddingConventionURL'] = 'http://www.mgrs-data.org/data/documents/nga_mgrs_doc.pdf'
    meta['prod']['griddingConvention'] = 'Military Grid Reference System (MGRS)'
    meta['prod']['licence'] = config['meta']['licence']
    meta['prod']['mgrsID'] = prod_meta['mgrsID']
    meta['prod']['NRApplied'] = True
    meta['prod']['NRAlgorithm'] = 'https://sentinel.esa.int/documents/247904/2142675/Thermal-Denoising-of-Products-' \
                                  'Generated-by-Sentinel-1-IPF' if meta['prod']['NRApplied'] else None
    meta['prod']['numberOfAcquisitions'] = str(len(src_sid))
    meta['prod']['numBorderPixels'] = prod_meta['nodata_borderpx']
    meta['prod']['numLines'] = str(prod_meta['rows'])
    meta['prod']['numPixelsPerLine'] = str(prod_meta['cols'])
    meta['prod']['pixelCoordinateConvention'] = 'upper-left'
    meta['prod']['processingCenter'] = config['meta']['processing_center']
    meta['prod']['processingMode'] = 'PROTOTYPE'
    meta['prod']['processorName'] = 'S1_NRB'
    meta['prod']['processorVersion'] = S1_NRB.__version__
    meta['prod']['productName'] = 'Ocean Radar Backscatter' if orb else 'Normalised Radar Backscatter'
    meta['prod']['productName-short'] = 'ORB' if orb else 'NRB'
    meta['prod']['pxSpacingColumn'] = str(prod_meta['res'][0])
    meta['prod']['pxSpacingRow'] = str(prod_meta['res'][1])
    meta['prod']['radiometricAccuracyAbsolute'] = None
    meta['prod']['radiometricAccuracyRelative'] = None
    meta['prod']['radiometricAccuracyReference'] = None
    meta['prod']['rangeNumberOfLooks'] = prod_meta['ML_nRgLooks']
    meta['prod']['RTCAlgorithm'] = 'https://doi.org/10.1109/Tgrs.2011.2120616' \
        if meta['prod']['backscatterMeasurement'] == 'gamma0' or len(ratio_tif) > 0 else None
    meta['prod']['status'] = 'PLANNED'
    meta['prod']['timeCreated'] = proc_time
    meta['prod']['timeStart'] = start
    meta['prod']['timeStop'] = stop
    meta['prod']['transform'] = prod_meta['transform']
    
    # Source metadata
    for uid in list(src_sid.keys()):
        nsmap = src_xml[uid]['manifest'].nsmap
        
        swath_ids = find_in_annotation(annotation_dict=src_xml[uid]['annotation'],
                                       pattern='.//swathProcParams/swath')
        swaths = []
        for item in swath_ids.values():
            if isinstance(item, list):
                swaths.extend(item)
            else:
                swaths.append(item)
        osv = src_sid[uid].getOSV(returnMatch=True, osvType=['POE', 'RES'], useLocal=True)
        with src_sid[uid].geometry() as vec:
            geom = geometry_from_vec(vectorobject=vec)
        
        az_look_bandwidth = find_in_annotation(annotation_dict=src_xml[uid]['annotation'],
                                               pattern='.//azimuthProcessing/lookBandwidth',
                                               out_type='float')
        az_num_looks = find_in_annotation(annotation_dict=src_xml[uid]['annotation'],
                                          pattern='.//azimuthProcessing/numberOfLooks',
                                          out_type='int')
        az_px_spacing = find_in_annotation(annotation_dict=src_xml[uid]['annotation'],
                                           pattern='.//azimuthPixelSpacing',
                                           out_type='float')
        inc = find_in_annotation(annotation_dict=src_xml[uid]['annotation'],
                                 pattern='.//geolocationGridPoint/incidenceAngle',
                                 out_type='float')
        inc_vals = dissolve(list(inc.values()))
        lut_applied = find_in_annotation(annotation_dict=src_xml[uid]['annotation'],
                                         pattern='.//applicationLutId', single=True)
        pslr, islr = calc_pslr_islr(annotation_dict=src_xml[uid]['annotation'])
        rg_look_bandwidth = find_in_annotation(annotation_dict=src_xml[uid]['annotation'],
                                               pattern='.//rangeProcessing/lookBandwidth',
                                               out_type='float')
        rg_num_looks = find_in_annotation(annotation_dict=src_xml[uid]['annotation'],
                                          pattern='.//rangeProcessing/numberOfLooks',
                                          out_type='int')
        rg_px_spacing = find_in_annotation(annotation_dict=src_xml[uid]['annotation'],
                                           pattern='.//rangePixelSpacing',
                                           out_type='float')
        
        def _read_manifest(pattern, attrib=None):
            obj = src_xml[uid]['manifest'].find(pattern, nsmap)
            if attrib is not None:
                return obj.attrib[attrib]
            else:
                return obj.text
        
        # (sorted alphabetically)
        meta['source'][uid] = {}
        meta['source'][uid]['access'] = 'https://scihub.copernicus.eu'
        meta['source'][uid]['acquisitionType'] = 'NOMINAL'
        meta['source'][uid]['ascendingNodeDate'] = _read_manifest('.//s1:ascendingNodeTime')
        meta['source'][uid]['azimuthLookBandwidth'] = az_look_bandwidth
        meta['source'][uid]['azimuthNumberOfLooks'] = az_num_looks
        meta['source'][uid]['azimuthPixelSpacing'] = az_px_spacing
        op_mode = meta['common']['operationalMode']
        if re.search('S[1-6]', op_mode):
            res_az = {op_mode: RES_MAP['SM']['azimuthResolution'][op_mode]}
            res_rg = {op_mode: RES_MAP['SM']['rangeResolution'][op_mode]}
        else:
            res_az = RES_MAP[op_mode]['azimuthResolution']
            res_rg = RES_MAP[op_mode]['rangeResolution']
        meta['source'][uid]['azimuthResolution'] = res_az
        if src_sid[uid].meta['product'] == 'GRD':
            meta['source'][uid]['dataGeometry'] = 'ground-range'
        else:
            meta['source'][uid]['dataGeometry'] = 'slant-range'
        meta['source'][uid]['datatakeID'] = _read_manifest('.//s1sarl1:missionDataTakeID')
        meta['source'][uid]['doi'] = 'https://sentinel.esa.int/documents/247904/1877131/' \
                                     'Sentinel-1-Product-Specification'
        meta['source'][uid]['faradayMeanRotationAngle'] = None
        meta['source'][uid]['faradayRotationReference'] = None
        meta['source'][uid]['filename'] = src_sid[uid].file
        meta['source'][uid]['geom_stac_bbox_4326'] = geom['bbox']
        meta['source'][uid]['geom_stac_geometry_4326'] = geom['geometry']
        meta['source'][uid]['geom_xml_center'] = geom['center']
        meta['source'][uid]['geom_xml_envelop'] = geom['envelop']
        meta['source'][uid]['incidenceAngleMax'] = np.max(inc_vals)
        meta['source'][uid]['incidenceAngleMin'] = np.min(inc_vals)
        meta['source'][uid]['incidenceAngleMidSwath'] = np.max(inc_vals) - ((np.max(inc_vals) - np.min(inc_vals)) / 2)
        meta['source'][uid]['instrumentAzimuthAngle'] = str(src_sid[uid].meta['heading'])
        meta['source'][uid]['ionosphereIndicator'] = None
        meta['source'][uid]['lutApplied'] = lut_applied
        meta['source'][uid]['majorCycleID'] = str(src_sid[uid].meta['cycleNumber'])
        meta['source'][uid]['orbitStateVector'] = os.path.basename(osv).replace('.zip', '')
        for osv in list(OSV_MAP.keys()):
            if osv in meta['source'][uid]['orbitStateVector']:
                meta['source'][uid]['orbitDataSource'] = OSV_MAP[osv]
        meta['source'][uid]['orbitDataAccess'] = 'https://scihub.copernicus.eu/gnss'
        if len(np_tifs) > 0:
            meta['source'][uid]['perfEstimates'] = calc_performance_estimates(files=np_tifs)
            meta['source'][uid]['perfNoiseEquivalentIntensityType'] = 'sigma0'
        else:
            stats = {stat: None for stat in ['minimum', 'mean', 'maximum']}
            pe = {pol: stats for pol in meta['common']['polarisationChannels']}
            meta['source'][uid]['perfEstimates'] = pe
            meta['source'][uid]['perfNoiseEquivalentIntensityType'] = None
        meta['source'][uid]['perfEquivalentNumberOfLooks'] = 1
        meta['source'][uid]['perfIntegratedSideLobeRatio'] = islr
        meta['source'][uid]['perfPeakSideLobeRatio'] = pslr
        meta['source'][uid]['polCalMatrices'] = None
        fac_org = _read_manifest('.//safe:facility', attrib='organisation')
        fac_name = _read_manifest('.//safe:facility', attrib='name')
        meta['source'][uid]['processingCenter'] = f"{fac_org} {fac_name}".replace(' -', '')
        meta['source'][uid]['processingDate'] = _read_manifest('.//safe:processing', attrib='stop')
        meta['source'][uid]['processingLevel'] = _read_manifest('.//safe:processing', attrib='name')
        meta['source'][uid]['processorName'] = _read_manifest('.//safe:software', attrib='name')
        meta['source'][uid]['processorVersion'] = _read_manifest('.//safe:software', attrib='version')
        meta['source'][uid]['processingMode'] = 'NOMINAL'
        meta['source'][uid]['productType'] = src_sid[uid].meta['product']
        meta['source'][uid]['rangeLookBandwidth'] = rg_look_bandwidth
        meta['source'][uid]['rangeNumberOfLooks'] = rg_num_looks
        meta['source'][uid]['rangePixelSpacing'] = rg_px_spacing
        meta['source'][uid]['azimuthResolution'] = res_az
        meta['source'][uid]['rangeResolution'] = res_rg
        meta['source'][uid]['sensorCalibration'] = 'https://sentinel.esa.int/web/sentinel/technical-guides/' \
                                                   'sentinel-1-sar/sar-instrument/calibration'
        meta['source'][uid]['status'] = 'ARCHIVED'
        meta['source'][uid]['swaths'] = swaths
        meta['source'][uid]['timeCompletionFromAscendingNode'] = str(float(_read_manifest('.//s1:stopTimeANX')))
        meta['source'][uid]['timeStartFromAscendingNode'] = str(float(_read_manifest('.//s1:startTimeANX')))
        meta['source'][uid]['timeStart'] = datetime.strptime(src_sid[uid].start, '%Y%m%dT%H%M%S')
        meta['source'][uid]['timeStop'] = datetime.strptime(src_sid[uid].stop, '%Y%m%dT%H%M%S')
    
    return meta


def get_prod_meta(product_id, tif, src_ids, sar_dir):
    """
    Returns a metadata dictionary, which is generated from the name of a product scene using a regular expression
    pattern and from a measurement GeoTIFF file of the same product scene using the :class:`~spatialist.raster.Raster`
    class.
    
    Parameters
    ----------
    product_id: str
        The top-level product folder name.
    tif: str
        The path to a measurement GeoTIFF file of the product scene.
    src_ids: list[pyroSAR.drivers.ID]
        List of :class:`~pyroSAR.drivers.ID` objects of all source SLC scenes that overlap with the current MGRS tile.
    sar_dir: str
        A path pointing to the processed SAR datasets of the product.
    
    Returns
    -------
    dict
        A dictionary containing metadata for the product scene.
    """
    out = re.match(re.compile(ARD_PATTERN), product_id).groupdict()
    coord_list = [sid.meta['coordinates'] for sid in src_ids]
    
    with _vec_from_srccoords(coord_list=coord_list) as srcvec:
        with Raster(tif) as ras:
            vec = ras.bbox()
            srs = vec.srs
            out['wkt'] = srs.ExportToWkt()
            out['epsg'] = vec.getProjection(type='epsg')
            out['rows'] = ras.rows
            out['cols'] = ras.cols
            out['res'] = ras.res
            geo = ras.geo
            out['transform'] = [geo['xres'], geo['rotation_x'], geo['xmin'],
                                geo['rotation_y'], geo['yres'], geo['ymax']]
            out['geom'] = geometry_from_vec(vectorobject=vec)
            
            # Calculate number of nodata border pixels based on source scene(s) footprint
            ras_srcvec = rasterize(vectorobject=srcvec, reference=ras, burn_values=[1])
            arr_srcvec = ras_srcvec.array()
            out['nodata_borderpx'] = np.count_nonzero(np.isnan(arr_srcvec))
    
    src_xml = get_src_meta(sid=src_ids[0])
    az_num_looks = find_in_annotation(annotation_dict=src_xml['annotation'],
                                      pattern='.//azimuthProcessing/numberOfLooks',
                                      out_type='int')
    rg_num_looks = find_in_annotation(annotation_dict=src_xml['annotation'],
                                      pattern='.//rangeProcessing/numberOfLooks',
                                      out_type='int')
    proc_meta = snap.get_metadata(scene=src_ids[0].scene, outdir=sar_dir)
    out['ML_nRgLooks'] = proc_meta['rlks'] * median(rg_num_looks.values())
    out['ML_nAzLooks'] = proc_meta['azlks'] * median(az_num_looks.values())
    return out


def _vec_from_srccoords(coord_list):
    """
    Creates a single :class:`~spatialist.vector.Vector` object from a list of footprint coordinates of source scenes.
    
    Parameters
    ----------
    coord_list: list[list[tuple[float]]]
        List containing for each source scene a list of coordinate pairs as retrieved from the metadata stored in an
        :class:`~pyroSAR.drivers.ID` object.
    
    Returns
    -------
    spatialist.vector.Vector
    """
    if len(coord_list) == 2:
        # determine joined border between footprints
        if math.isclose(coord_list[0][0][0], coord_list[1][3][0], abs_tol=0.1):
            c1 = coord_list[1]
            c2 = coord_list[0]
        elif math.isclose(coord_list[1][0][0], coord_list[0][3][0], abs_tol=0.1):
            c1 = coord_list[0]
            c2 = coord_list[1]
        else:
            raise RuntimeError('Not able to find joined border of source scene footprint coordinates:'
                               '\n{} \n{}'.format(coord_list[0], coord_list[1]))
        
        c1_lat = [c1[0][1], c1[1][1], c1[2][1], c1[3][1]]
        c1_lon = [c1[0][0], c1[1][0], c1[2][0], c1[3][0]]
        c2_lat = [c2[0][1], c2[1][1], c2[2][1], c2[3][1]]
        c2_lon = [c2[0][0], c2[1][0], c2[2][0], c2[3][0]]
        
        wkt = 'POLYGON (({} {},{} {},{} {},{} {},{} {}))'.format(c1_lon[0], c1_lat[0],
                                                                 c1_lon[1], c1_lat[1],
                                                                 c2_lon[2], c2_lat[2],
                                                                 c2_lon[3], c2_lat[3],
                                                                 c1_lon[0], c1_lat[0])
    else:  # len(coord_list) == 1
        c = coord_list[0]
        lat = [c[0][1], c[1][1], c[2][1], c[3][1]]
        lon = [c[0][0], c[1][0], c[2][0], c[3][0]]
        
        wkt = 'POLYGON (({} {},{} {},{} {},{} {},{} {}))'.format(lon[0], lat[0],
                                                                 lon[1], lat[1],
                                                                 lon[2], lat[2],
                                                                 lon[3], lat[3],
                                                                 lon[0], lat[0])
    return wkt2vector(wkt, srs=4326)


def get_src_meta(sid):
    """
    Retrieve the manifest and annotation XML data of a scene as a dictionary using an :class:`pyroSAR.drivers.ID`
    object.
    
    Parameters
    ----------
    sid:  pyroSAR.drivers.ID
        A pyroSAR :class:`~pyroSAR.drivers.ID` object generated with e.g. :func:`pyroSAR.drivers.identify`.
    
    Returns
    -------
    dict
        A dictionary containing the parsed `etree.ElementTree` objects for the manifest and annotation XML files.
    """
    files = sid.findfiles(r'^s1[ab].*-[vh]{2}-.*\.xml$')
    pols = list(set([re.search('[vh]{2}', os.path.basename(a)).group() for a in files]))
    annotation_files = list(filter(re.compile(pols[0]).search, files))
    
    a_files_base = [os.path.basename(a) for a in annotation_files]
    swaths = [re.search('-(iw[1-3]*|ew[1-5]*|s[1-6])', a).group(1) for a in a_files_base]
    
    annotation_dict = {}
    for s, a in zip(swaths, annotation_files):
        annotation_dict[s.upper()] = etree.fromstring(sid.getFileObj(a).getvalue())
    
    with sid.getFileObj(sid.findfiles('manifest.safe')[0]) as input_man:
        manifest = etree.fromstring(input_man.getvalue())
    
    return {'manifest': manifest,
            'annotation': annotation_dict}


def geometry_from_vec(vectorobject):
    """
    Get geometry information for usage in STAC and XML metadata from a :class:`spatialist.vector.Vector` object.
    
    Parameters
    ----------
    vectorobject: spatialist.vector.Vector
        The vector object to extract geometry information from.
    
    Returns
    -------
    out: dict
        A dictionary containing the geometry information extracted from the vector object.
    """
    out = {}
    vec = vectorobject
    
    # For STAC metadata
    if vec.getProjection(type='epsg') != 4326:
        ext = vec.extent
        out['bbox_native'] = [ext['xmin'], ext['ymin'], ext['xmax'], ext['ymax']]
        vec.reproject(4326)
    feat = vec.getfeatures()[0]
    geom = feat.GetGeometryRef()
    out['geometry'] = json.loads(geom.ExportToJson())
    ext = vec.extent
    out['bbox'] = [ext['xmin'], ext['ymin'], ext['xmax'], ext['ymax']]
    
    # For XML metadata
    c_x = (ext['xmax'] + ext['xmin']) / 2
    c_y = (ext['ymax'] + ext['ymin']) / 2
    out['center'] = '{} {}'.format(c_y, c_x)
    wkt = geom.ExportToWkt().removeprefix('POLYGON ((').removesuffix('))')
    wkt_list = ['{} {}'.format(x[1], x[0]) for x in [y.split(' ') for y in wkt.split(',')]]
    out['envelop'] = ' '.join(wkt_list)
    
    return out


def find_in_annotation(annotation_dict, pattern, single=False, out_type='str'):
    """
    Search for a pattern in all XML annotation files provided and return a dictionary of results.
    
    Parameters
    ----------
    annotation_dict: dict
        A dict of annotation files in the form: {'swath ID': `lxml.etree._Element` object}
    pattern: str
        The pattern to search for in each annotation file.
    single: bool
        If True, the results found in each annotation file are expected to be the same and therefore only a single
        value will be returned instead of a dict. If the results differ, an error is raised. Default is False.
    out_type: str
        Output type to convert the results to. Can be one of the following:
        
        - 'str' (default)
        - 'float'
        - 'int'
    
    Returns
    -------
    out: dict
        A dictionary of the results containing a list for each of the annotation files. E.g.,
        {'swath ID': list[str or float or int]}
    """
    out = {}
    for s, a in annotation_dict.items():
        swaths = [x.text for x in a.findall('.//swathProcParams/swath')]
        items = a.findall(pattern)
        
        parent = items[0].getparent().tag
        if parent in ['azimuthProcessing', 'rangeProcessing']:
            for i, val in enumerate(items):
                out[swaths[i]] = val.text
        else:
            out[s] = [x.text for x in items]
            if len(out[s]) == 1:
                out[s] = out[s][0]
    
    def _convert(obj, type):
        if isinstance(obj, list):
            return [_convert(x, type) for x in obj]
        elif isinstance(obj, str):
            if type == 'float':
                return float(obj)
            if type == 'int':
                return int(obj)
    
    if out_type != 'str':
        for k, v in list(out.items()):
            out[k] = _convert(v, out_type)
    
    err_msg = 'Search result for pattern "{}" expected to be the same in all annotation files.'
    if single:
        val = list(out.values())[0]
        for k in out:
            if out[k] != val:
                raise RuntimeError(err_msg.format(pattern))
        if out_type != 'str':
            return _convert(val, out_type)
        else:
            return val
    else:
        return out


def calc_enl(tif, block_size=25, return_arr=False):
    """
    Calculate the equivalent number of looks (ENL) for a linear-scaled backscatter measurement GeoTIFF file of the
    product scene.
    
    Parameters
    ----------
    tif: str
        The path to a linear-scaled backscatter measurement GeoTIFF file of the product scene.
    block_size: int, optional
        The block size to use for the calculation. Default is 25, which means that ENL will be calculated for 25x25
        pixel blocks.
    return_arr: bool, optional
        If True, the calculated ENL array is returned. Default is False.
    
    Returns
    -------
    float or numpy.ndarray
        The median ENL value or array of ENL values if `return_enl_arr` is True.
    
    References
    ----------
    .. [1]  S. N. Anfinsen, A. P. Doulgeris and T. Eltoft,
            "Estimation of the Equivalent Number of Looks in Polarimetric Synthetic Aperture Radar Imagery,"
            in IEEE Transactions on Geoscience and Remote Sensing, vol. 47, no. 11, pp. 3795-3809, Nov. 2009,
            doi: 10.1109/TGRS.2009.2019269.
    """
    with Raster(tif) as ras:
        arr = ras.array()
    
    arr = np.where(np.isinf(arr), np.nan, arr)
    
    num_blocks_rows = arr.shape[0] // block_size
    num_blocks_cols = arr.shape[1] // block_size
    if num_blocks_rows == 0 or num_blocks_cols == 0:
        raise ValueError("Block size is too large for the input data dimensions.")
    
    blocks = arr[:num_blocks_rows * block_size,
             :num_blocks_cols * block_size].reshape(
        num_blocks_rows, block_size, num_blocks_cols, block_size
    )
    
    _mean = np.nanmean(blocks, axis=(1, 3))
    _std = np.nanstd(blocks, axis=(1, 3))
    enl = np.divide(_mean ** 2, _std ** 2, out=np.full_like(_mean, fill_value=np.nan), where=_std != 0)
    
    out_arr = np.zeros((num_blocks_rows, num_blocks_cols))
    out_arr[:num_blocks_rows, :num_blocks_cols] = enl
    
    if return_arr:
        return out_arr
    else:
        return np.nanmedian(out_arr)


def calc_geolocation_accuracy(swath_identifier, ei_tif, etad):
    """
    Calculates the radial root mean square error, which is a target requirement of the CARD4L NRB specification
    (Item 4.3). For more information see: https://s1-nrb.readthedocs.io/en/latest/general/geoaccuracy.html.
    Currently only the Copernicus DEM is supported.

    Parameters
    ----------
    swath_identifier: str
        Swath identifier dependent on acquisition mode.
    ei_tif: str
        Path to the annotation GeoTIFF layer 'Ellipsoidal Incident Angle' of the current product.
    etad: bool
        Was the ETAD correction applied?

    Returns
    -------
    rmse_planar: float or None
        The calculated rRMSE value rounded to two decimal places or None if a DEM other than Copernicus is used.
    """
    if etad:
        # https://sentinel.esa.int/nl/web/sentinel/missions/sentinel-1/data-products/etad-dataset
        slc_acc = {'ALE': {'rg': 0,
                           'az': 0},
                   '1sigma': {'rg': 0.2,
                              'az': 0.1}}
    else:
        swath_id = 'SM' if re.search('S[1-6]', swath_identifier) is not None else swath_identifier
        slc_acc = SLC_ACC_MAP[swath_id]
    
    # min/max ellipsoidal incidence angle
    with Raster(ei_tif) as ras:
        stats = ras.allstats(approximate=False)
        ei_min = stats[0]['min']
    
    if ei_min == 0:
        raise RuntimeError(f'minimum ellipsoid incidence angle cannot be 0\n'
                           f'(file: {ei_tif})')
    
    # Remove generated '.aux.xml' file
    aux = finder(os.path.dirname(ei_tif), ['.tif.aux.xml$'], regex=True, recursive=False)
    for file in aux:
        os.remove(file)
    
    # COP-DEM global mean accuracy (LE68) based on LE90 under assumption of gaussian distribution:
    copdem_glob_1sigma_le68 = 1.56
    rmse_dem_planar = copdem_glob_1sigma_le68 / math.tan(math.radians(ei_min))
    
    # Calculation of RMSE_planar
    rmse_rg = math.sqrt(slc_acc['ALE']['rg'] ** 2 + slc_acc['1sigma']['rg'] ** 2)
    rmse_az = math.sqrt(slc_acc['ALE']['az'] ** 2 + slc_acc['1sigma']['az'] ** 2)
    
    rmse_planar = math.sqrt((rmse_rg / math.sin(math.radians(ei_min))) ** 2 +
                            rmse_az ** 2 +
                            rmse_dem_planar ** 2)
    
    return round(rmse_planar, 2)


def calc_performance_estimates(files):
    """
    Calculates the performance estimates specified in CARD4L NRB 1.6.9 for all noise power images if available.
    
    Parameters
    ----------
    files: list[str]
        List of paths pointing to the noise power images the estimates should be calculated for.
    
    Returns
    -------
    out: dict
        Dictionary containing the calculated estimates for each available polarization.
    """
    out = {}
    for f in files:
        pol = re.search('np-([vh]{2})', f).group(1).upper()
        with Raster(f) as ras:
            arr = ras.array()
            # The following need to be of type float, not numpy.float32 in order to be JSON serializable
            _min = float(np.nanmin(arr))
            _max = float(np.nanmax(arr))
            _mean = float(np.nanmean(arr))
            del arr
        out[pol] = {'minimum': _min,
                    'maximum': _max,
                    'mean': _mean}
    return out


def calc_pslr_islr(annotation_dict):
    """
    Extracts all values for Peak Side Lobe Ratio (PSLR) and Integrated Side Lobe Ratio (ISLR) from the annotation
    metadata of a scene and calculates the mean value for all swaths.
    
    Parameters
    ----------
    annotation_dict: dict
        A dictionary of annotation files in the form: {'swath ID':`lxml.etree._Element` object}
    
    Returns
    -------
    tuple[float]
        a tuple with the following values:
        
        - pslr: Mean PSLR value for all swaths of the scene.
        - islr: Mean ISLR value for all swaths of the scene.
    """
    swaths = list(annotation_dict.keys())
    pslr_dict = find_in_annotation(annotation_dict=annotation_dict, pattern='.//crossCorrelationPslr', out_type='float')
    islr_dict = find_in_annotation(annotation_dict=annotation_dict, pattern='.//crossCorrelationIslr', out_type='float')
    
    # Mean values per swath
    pslr_mean = {}
    islr_mean = {}
    for swath in swaths:
        pslr_mean[swath] = np.nanmean(pslr_dict[swath])
        islr_mean[swath] = np.nanmean(islr_dict[swath])
    
    # Mean value for all swaths
    pslr = np.nanmean(list(pslr_mean.values()))
    islr = np.nanmean(list(islr_mean.values()))
    
    return pslr, islr


def get_header_size(tif):
    """
    Gets the header size of a GeoTIFF file in bytes.
    The code used in this function and its helper function `_get_block_offset` were extracted from the following
    source:
    
    https://github.com/OSGeo/gdal/blob/master/swig/python/gdal-utils/osgeo_utils/samples/validate_cloud_optimized_geotiff.py
    
    Copyright (c) 2017, Even Rouault
    
    Permission is hereby granted, free of charge, to any person obtaining a
    copy of this software and associated documentation files (the "Software"),
    to deal in the Software without restriction, including without limitation
    the rights to use, copy, modify, merge, publish, distribute, sublicense,
    and/or sell copies of the Software, and to permit persons to whom the
    Software is furnished to do so, subject to the following conditions:
    
    The above copyright notice and this permission notice shall be included
    in all copies or substantial portions of the Software.
    
    Parameters
    ----------
    tif: str
        A path to a GeoTIFF file of the currently processed ARD product.

    Returns
    -------
    header_size: int
        The size of all IFD headers of the GeoTIFF file in bytes.
    """
    def _get_block_offset(band):
        blockxsize, blockysize = band.GetBlockSize()
        for y in range(int((band.YSize + blockysize - 1) / blockysize)):
            for x in range(int((band.XSize + blockxsize - 1) / blockxsize)):
                block_offset = band.GetMetadataItem('BLOCK_OFFSET_%d_%d' % (x, y), 'TIFF')
                if block_offset:
                    return int(block_offset)
        return 0
    
    details = {}
    ds = gdal.Open(tif)
    main_band = ds.GetRasterBand(1)
    ovr_count = main_band.GetOverviewCount()
    
    block_offset = _get_block_offset(band=main_band)
    details['data_offsets'] = {}
    details['data_offsets']['main'] = block_offset
    for i in range(ovr_count):
        ovr_band = ds.GetRasterBand(1).GetOverview(i)
        block_offset = _get_block_offset(band=ovr_band)
        details['data_offsets']['overview_%d' % i] = block_offset
    
    headers_size = min(details['data_offsets'][k] for k in details['data_offsets'])
    if headers_size == 0:
        headers_size = gdal.VSIStatL(tif).size
    return headers_size


<<<<<<< HEAD
def calc_geolocation_accuracy(swath_identifier, ei_tif, dem_type, etad):
    """
    Calculates the radial root mean square error, which is a target requirement of the CARD4L NRB specification
    (Item 4.3). For more information see: https://s1-nrb.readthedocs.io/en/latest/general/geoaccuracy.html.
    Currently only the Copernicus DEM is supported.
    
    Parameters
    ----------
    swath_identifier: str
        Swath identifier dependent on acquisition mode.
    ei_tif: str
        Path to the annotation GeoTIFF layer 'Ellipsoidal Incident Angle' of the current product.
    dem_type: str
        The DEM type used for processing.
    etad: bool
        Was the ETAD correction applied?
    
    Returns
    -------
    rmse_planar: float or None
        The calculated rRMSE value rounded to two decimal places or None if a DEM other than Copernicus is used.
    """
    if 'copernicus' not in dem_type.lower():
        return None
    
    if etad:
        # https://sentinel.esa.int/nl/web/sentinel/missions/sentinel-1/data-products/etad-dataset
        slc_acc = {'ALE': {'rg': 0,
                           'az': 0},
                   '1sigma': {'rg': 0.2,
                              'az': 0.1}}
    else:
        swath_id = 'SM' if re.search('S[1-6]', swath_identifier) is not None else swath_identifier
        slc_acc = SLC_ACC_MAP[swath_id]
    
    # min/max ellipsoidal incidence angle
    with Raster(ei_tif) as ras:
        stats = ras.allstats(approximate=False)
        ei_min = stats[0]['min']
    
    if ei_min == 0:
        raise RuntimeError(f'minimum ellipsoid incidence angle cannot be 0\n'
                           f'(file: {ei_tif})')
    
    # Remove generated '.aux.xml' file
    aux = finder(os.path.dirname(ei_tif), ['.tif.aux.xml$'], regex=True, recursive=False)
    for file in aux:
        os.remove(file)
    
    # COP-DEM global mean accuracy (LE68) based on LE90 under assumption of gaussian distribution:
    copdem_glob_1sigma_le68 = 1.56
    rmse_dem_planar = copdem_glob_1sigma_le68 / math.tan(math.radians(ei_min))
    
    # Calculation of RMSE_planar
    rmse_rg = math.sqrt(slc_acc['ALE']['rg'] ** 2 + slc_acc['1sigma']['rg'] ** 2)
    rmse_az = math.sqrt(slc_acc['ALE']['az'] ** 2 + slc_acc['1sigma']['az'] ** 2)
    
    rmse_planar = math.sqrt((rmse_rg / math.sin(math.radians(ei_min))) ** 2 +
                            rmse_az ** 2 +
                            rmse_dem_planar ** 2)
    
    return round(rmse_planar, 2)


def meta_dict(config, target, src_ids, rtc_dir, proc_time, start, stop, compression, orb=False):
    """
    Creates a dictionary containing metadata for a product scene, as well as its source scenes. The dictionary can then
    be utilized by :func:`~S1_NRB.metadata.xml.parse` and :func:`~S1_NRB.metadata.stac.parse` to generate XML and STAC
    JSON metadata files, respectively.
    
    Parameters
    ----------
    config: dict
        Dictionary of the parsed config parameters for the current process.
    target: str
        A path pointing to the NRB product scene being created.
    src_ids: list[pyroSAR.drivers.ID]
        List of :class:`~pyroSAR.drivers.ID` objects of all source scenes that overlap with the current MGRS tile.
    rtc_dir: str
        The RTC processing output directory.
    proc_time: datetime.datetime
        The processing time object used to generate the unique product identifier.
    start: datetime.datetime
        The product start time.
    stop: datetime.datetime
        The product stop time.
    compression: str
        The compression type applied to raster files of the product.
    
    Returns
    -------
    meta: dict
        A dictionary containing a collection of metadata for product as well as source scenes.
    """
    meta = {'prod': {},
            'source': {},
            'common': {}}
    src_sid = dict()
    src_xml = {}
    for i, sid in enumerate(src_ids):
        uid = os.path.basename(sid.scene).split('.')[0][-4:]
        src_sid[uid] = sid
        src_xml[uid] = etree_from_sid(sid=sid)
    sid0 = src_sid[list(src_sid.keys())[0]]  # first key/first file; used to extract some common metadata
    swath_id = re.search('_(IW|EW|S[1-6])_', os.path.basename(sid0.file)).group().replace('_', '')
    
    ref_tif = finder(target, ['[hv]{2}-[gs]-lin.tif$'], regex=True)[0]
    np_tifs = finder(target, ['-np-[hv]{2}.tif$'], regex=True)
    ei_tifs = finder(target, ['-ei.tif$'], regex=True)
    if len(ei_tifs) > 0:
        ei_tif = ei_tifs[0]
    else:
        ei_tif = None
    
    product_id = os.path.basename(target)
    prod_meta = get_prod_meta(product_id=product_id, tif=ref_tif,
                              src_ids=src_ids, rtc_dir=rtc_dir)
    
    dem_type = config['dem_type']
    dem_access = DEM_MAP[dem_type]['access']
    dem_ref = DEM_MAP[dem_type]['ref']
    dem_subtype = DEM_MAP[dem_type]['type']
    egm_ref = DEM_MAP[dem_type]['egm']
    dem_name = dem_type.replace(' II', '')
    
    tups = [(key, ITEM_MAP[key]['z_error']) for key in ITEM_MAP.keys()]
    z_err_dict = dict(tups)
    
    if ei_tif is not None:
        geocorr_acc = calc_geolocation_accuracy(swath_identifier=swath_id, ei_tif=ei_tif,
                                                dem_type=dem_type, etad=config['etad'])
    else:
        geocorr_acc = None
    
    # Common metadata (sorted alphabetically)
    meta['common']['antennaLookDirection'] = 'RIGHT'
    meta['common']['constellation'] = 'sentinel-1'
    meta['common']['instrumentShortName'] = 'C-SAR'
    meta['common']['operationalMode'] = prod_meta['mode']
    meta['common']['orbitDirection'] = {'A': 'ascending', 'D': 'descending'}[sid0.orbit]
    meta['common']['orbitMeanAltitude'] = '{:.2e}'.format(693000)
    meta['common']['orbitNumber'] = str(sid0.meta['orbitNumbers_abs']['stop'])
    meta['common']['orbitNumbers_abs'] = sid0.meta['orbitNumbers_abs']
    meta['common']['orbitNumbers_rel'] = sid0.meta['orbitNumbers_rel']
    meta['common']['platformIdentifier'] = {'S1A': '1A', 'S1B': '1B'}[sid0.sensor]
    meta['common']['platformShortName'] = 'Sentinel'
    meta['common']['platformFullname'] = '{}-{}'.format(meta['common']['platformShortName'].lower(),
                                                        meta['common']['platformIdentifier'].lower())
    meta['common']['platformReference'] = \
        {'sentinel-1a': 'http://database.eohandbook.com/database/missionsummary.aspx?missionID=575',
         'sentinel-1b': 'http://database.eohandbook.com/database/missionsummary.aspx?missionID=576'}[
            meta['common']['platformFullname']]
    meta['common']['polarisationChannels'] = sid0.polarizations
    meta['common']['polarisationMode'] = prod_meta['pols'][0]
    meta['common']['processingLevel'] = 'L1C'
    meta['common']['radarBand'] = 'C'
    meta['common']['radarCenterFreq'] = 5405000000
    meta['common']['sensorType'] = 'RADAR'
    meta['common']['swathIdentifier'] = swath_id
    meta['common']['wrsLongitudeGrid'] = str(sid0.meta['orbitNumbers_rel']['start'])
    
    # Product metadata (sorted alphabetically)
    meta['prod']['access'] = config['meta']['access_url']
    meta['prod']['ancillaryData_KML'] = 'https://sentinel.esa.int/documents/247904/1955685/S2A_OPER_GIP_TILPAR_MPC__' \
                                        '20151209T095117_V20150622T000000_21000101T000000_B00.kml'
    meta['prod']['acquisitionType'] = 'NOMINAL'
    meta['prod']['azimuthNumberOfLooks'] = prod_meta['ML_nAzLooks']
    meta['prod']['backscatterConvention'] = 'linear power'
    meta['prod']['backscatterConversionEq'] = '10*log10(DN)'
    meta['prod']['backscatterMeasurement'] = 'gamma0' if re.search('g-lin', ref_tif) else 'sigma0'
    if orb:
        meta['prod']['card4l-link'] = 'https://ceos.org/ard/files/PFS/ORB/v1.0/CARD4L_Product_Family_Specification_Ocean_Radar_Backscatter-v1.0.pdf'
        meta['prod']['card4l-version'] = '1.0'
    else:
        meta['prod']['card4l-link'] = 'https://ceos.org/ard/files/PFS/NRB/v5.5/CARD4L-PFS_NRB_v5.5.pdf'
        meta['prod']['card4l-version'] = '5.5'
    meta['prod']['crsEPSG'] = str(prod_meta['epsg'])
    meta['prod']['crsWKT'] = prod_meta['wkt']
    meta['prod']['compression_type'] = compression
    meta['prod']['compression_zerrors'] = z_err_dict
    meta['prod']['demEGMReference'] = egm_ref
    meta['prod']['demEGMResamplingMethod'] = 'bilinear'
    meta['prod']['demName'] = dem_name
    meta['prod']['demReference'] = dem_ref
    meta['prod']['demResamplingMethod'] = 'bilinear'
    meta['prod']['demType'] = dem_subtype
    meta['prod']['demAccess'] = dem_access
    meta['prod']['doi'] = config['meta']['doi']
    meta['prod']['ellipsoidalHeight'] = None
    meta['prod']['fileBitsPerSample'] = '32'
    meta['prod']['fileByteOrder'] = 'little-endian'
    meta['prod']['fileDataType'] = 'float'
    meta['prod']['fileFormat'] = 'COG'
    meta['prod']['speckleFilterApplied'] = False
    meta['prod']['geoCorrAccuracyEasternBias'] = None
    meta['prod']['geoCorrAccuracyEasternSTDev'] = None
    meta['prod']['geoCorrAccuracyNorthernBias'] = None
    meta['prod']['geoCorrAccuracyNorthernSTDev'] = None
    meta['prod']['geoCorrAccuracy_rRMSE'] = geocorr_acc
    meta['prod']['geoCorrAccuracyReference'] = 'https://s1-nrb.readthedocs.io/en/v{}/general/geoaccuracy.html' \
                                               ''.format(S1_NRB.__version__)
    meta['prod']['geoCorrAccuracyType'] = 'slant-range'
    meta['prod']['geoCorrAlgorithm'] = 'https://sentinel.esa.int/documents/247904/1653442/' \
                                       'Guide-to-Sentinel-1-Geocoding.pdf'
    meta['prod']['geoCorrResamplingMethod'] = 'bilinear'
    meta['prod']['geom_stac_bbox_native'] = prod_meta['geom']['bbox_native']
    meta['prod']['geom_stac_bbox_4326'] = prod_meta['geom']['bbox']
    meta['prod']['geom_stac_geometry_4326'] = prod_meta['geom']['geometry']
    meta['prod']['geom_xml_center'] = prod_meta['geom']['center']
    meta['prod']['geom_xml_envelope'] = prod_meta['geom']['envelop']
    meta['prod']['griddingConventionURL'] = 'http://www.mgrs-data.org/data/documents/nga_mgrs_doc.pdf'
    meta['prod']['griddingConvention'] = 'Military Grid Reference System (MGRS)'
    meta['prod']['licence'] = config['meta']['licence']
    meta['prod']['mgrsID'] = prod_meta['mgrsID']
    meta['prod']['NRApplied'] = True
    meta['prod']['NRAlgorithm'] = 'https://sentinel.esa.int/documents/247904/2142675/Thermal-Denoising-of-Products-' \
                                  'Generated-by-Sentinel-1-IPF' if meta['prod']['NRApplied'] else None
    meta['prod']['numberOfAcquisitions'] = str(len(src_sid))
    meta['prod']['numBorderPixels'] = prod_meta['nodata_borderpx']
    meta['prod']['numLines'] = str(prod_meta['rows'])
    meta['prod']['numPixelsPerLine'] = str(prod_meta['cols'])
    meta['prod']['pixelCoordinateConvention'] = 'upper-left'
    meta['prod']['processingCenter'] = config['meta']['processing_center']
    meta['prod']['processingMode'] = 'PROTOTYPE'
    meta['prod']['processorName'] = 'S1_NRB'
    meta['prod']['processorVersion'] = S1_NRB.__version__
    meta['prod']['productName'] = 'Ocean Radar Backscatter' if orb else 'Normalised Radar Backscatter'
    meta['prod']['productName-short'] = 'ORB' if orb else 'NRB'
    meta['prod']['pxSpacingColumn'] = str(prod_meta['res'][0])
    meta['prod']['pxSpacingRow'] = str(prod_meta['res'][1])
    meta['prod']['radiometricAccuracyAbsolute'] = None
    meta['prod']['radiometricAccuracyRelative'] = None
    meta['prod']['radiometricAccuracyReference'] = None
    meta['prod']['rangeNumberOfLooks'] = prod_meta['ML_nRgLooks']
    meta['prod']['RTCAlgorithm'] = 'https://doi.org/10.1109/Tgrs.2011.2120616'
    meta['prod']['status'] = 'PLANNED'
    meta['prod']['timeCreated'] = proc_time
    meta['prod']['timeStart'] = start
    meta['prod']['timeStop'] = stop
    meta['prod']['transform'] = prod_meta['transform']
    
    # Source metadata
    for uid in list(src_sid.keys()):
        nsmap = src_xml[uid]['manifest'].nsmap
        
        swath_ids = find_in_annotation(annotation_dict=src_xml[uid]['annotation'],
                                       pattern='.//swathProcParams/swath')
        swaths = []
        for item in swath_ids.values():
            if isinstance(item, list):
                swaths.extend(item)
            else:
                swaths.append(item)
        osv = src_sid[uid].getOSV(returnMatch=True, osvType=['POE', 'RES'], useLocal=True)
        with src_sid[uid].geometry() as vec:
            geom = geometry_from_vec(vectorobject=vec)
        
        az_look_bandwidth = find_in_annotation(annotation_dict=src_xml[uid]['annotation'],
                                               pattern='.//azimuthProcessing/lookBandwidth',
                                               out_type='float')
        az_num_looks = find_in_annotation(annotation_dict=src_xml[uid]['annotation'],
                                          pattern='.//azimuthProcessing/numberOfLooks')
        az_px_spacing = find_in_annotation(annotation_dict=src_xml[uid]['annotation'],
                                           pattern='.//azimuthPixelSpacing',
                                           out_type='float')
        inc = find_in_annotation(annotation_dict=src_xml[uid]['annotation'],
                                 pattern='.//geolocationGridPoint/incidenceAngle',
                                 out_type='float')
        inc_vals = dissolve(list(inc.values()))
        lut_applied = find_in_annotation(annotation_dict=src_xml[uid]['annotation'],
                                         pattern='.//applicationLutId', single=True)
        pslr, islr = extract_pslr_islr(annotation_dict=src_xml[uid]['annotation'])
        rg_look_bandwidth = find_in_annotation(annotation_dict=src_xml[uid]['annotation'],
                                               pattern='.//rangeProcessing/lookBandwidth',
                                               out_type='float')
        rg_num_looks = find_in_annotation(annotation_dict=src_xml[uid]['annotation'],
                                          pattern='.//rangeProcessing/numberOfLooks')
        rg_px_spacing = find_in_annotation(annotation_dict=src_xml[uid]['annotation'],
                                           pattern='.//rangePixelSpacing',
                                           out_type='float')
        
        def read_manifest(pattern, attrib=None):
            obj = src_xml[uid]['manifest'].find(pattern, nsmap)
            if attrib is not None:
                return obj.attrib[attrib]
            else:
                return obj.text
        
        # (sorted alphabetically)
        meta['source'][uid] = {}
        meta['source'][uid]['access'] = 'https://scihub.copernicus.eu'
        meta['source'][uid]['acquisitionType'] = 'NOMINAL'
        meta['source'][uid]['ascendingNodeDate'] = read_manifest('.//s1:ascendingNodeTime')
        meta['source'][uid]['azimuthLookBandwidth'] = az_look_bandwidth
        meta['source'][uid]['azimuthNumberOfLooks'] = az_num_looks
        meta['source'][uid]['azimuthPixelSpacing'] = az_px_spacing
        op_mode = meta['common']['operationalMode']
        if re.search('S[1-6]', op_mode):
            res_az = {op_mode: RES_MAP['SM']['azimuthResolution'][op_mode]}
            res_rg = {op_mode: RES_MAP['SM']['rangeResolution'][op_mode]}
        else:
            res_az = RES_MAP[op_mode]['azimuthResolution']
            res_rg = RES_MAP[op_mode]['rangeResolution']
        meta['source'][uid]['azimuthResolution'] = res_az
        if src_sid[uid].meta['product'] == 'GRD':
            meta['source'][uid]['dataGeometry'] = 'ground range'
        else:
            meta['source'][uid]['dataGeometry'] = 'slant range'
        meta['source'][uid]['datatakeID'] = read_manifest('.//s1sarl1:missionDataTakeID')
        meta['source'][uid]['doi'] = 'https://sentinel.esa.int/documents/247904/1877131/' \
                                     'Sentinel-1-Product-Specification'
        meta['source'][uid]['faradayMeanRotationAngle'] = None
        meta['source'][uid]['faradayRotationReference'] = None
        meta['source'][uid]['filename'] = src_sid[uid].file
        meta['source'][uid]['geom_stac_bbox_4326'] = geom['bbox']
        meta['source'][uid]['geom_stac_geometry_4326'] = geom['geometry']
        meta['source'][uid]['geom_xml_center'] = geom['center']
        meta['source'][uid]['geom_xml_envelop'] = geom['envelop']
        meta['source'][uid]['incidenceAngleMax'] = np.max(inc_vals)
        meta['source'][uid]['incidenceAngleMin'] = np.min(inc_vals)
        meta['source'][uid]['incidenceAngleMidSwath'] = np.max(inc_vals) - ((np.max(inc_vals) - np.min(inc_vals)) / 2)
        meta['source'][uid]['instrumentAzimuthAngle'] = str(src_sid[uid].meta['heading'])
        meta['source'][uid]['ionosphereIndicator'] = None
        meta['source'][uid]['lutApplied'] = lut_applied
        meta['source'][uid]['majorCycleID'] = str(src_sid[uid].meta['cycleNumber'])
        meta['source'][uid]['orbitStateVector'] = os.path.basename(osv).replace('.zip', '')
        for osv in list(OSV_MAP.keys()):
            if osv in meta['source'][uid]['orbitStateVector']:
                meta['source'][uid]['orbitDataSource'] = OSV_MAP[osv]
        meta['source'][uid]['orbitDataAccess'] = 'https://scihub.copernicus.eu/gnss'
        if len(np_tifs) > 0:
            meta['source'][uid]['perfEstimates'] = calc_performance_estimates(files=np_tifs)
            meta['source'][uid]['perfNoiseEquivalentIntensityType'] = 'sigma0'
        else:
            stats = {stat: None for stat in ['minimum', 'mean', 'maximum']}
            pe = {pol: stats for pol in meta['common']['polarisationChannels']}
            meta['source'][uid]['perfEstimates'] = pe
            meta['source'][uid]['perfNoiseEquivalentIntensityType'] = None
        meta['source'][uid]['perfEquivalentNumberOfLooks'] = 1
        meta['source'][uid]['perfIntegratedSideLobeRatio'] = islr
        meta['source'][uid]['perfPeakSideLobeRatio'] = pslr
        meta['source'][uid]['polCalMatrices'] = None
        fac_org = read_manifest('.//safe:facility', attrib='organisation')
        fac_name = read_manifest('.//safe:facility', attrib='name')
        meta['source'][uid]['processingCenter'] = f"{fac_org} {fac_name}".replace(' -', '')
        meta['source'][uid]['processingDate'] = read_manifest('.//safe:processing', attrib='stop')
        meta['source'][uid]['processingLevel'] = read_manifest('.//safe:processing', attrib='name')
        meta['source'][uid]['processorName'] = read_manifest('.//safe:software', attrib='name')
        meta['source'][uid]['processorVersion'] = read_manifest('.//safe:software', attrib='version')
        meta['source'][uid]['processingMode'] = 'NOMINAL'
        meta['source'][uid]['productType'] = src_sid[uid].meta['product']
        meta['source'][uid]['rangeLookBandwidth'] = rg_look_bandwidth
        meta['source'][uid]['rangeNumberOfLooks'] = rg_num_looks
        meta['source'][uid]['rangePixelSpacing'] = rg_px_spacing
        meta['source'][uid]['azimuthResolution'] = res_az
        meta['source'][uid]['rangeResolution'] = res_rg
        meta['source'][uid]['sensorCalibration'] = 'https://sentinel.esa.int/web/sentinel/technical-guides/' \
                                                   'sentinel-1-sar/sar-instrument/calibration'
        meta['source'][uid]['status'] = 'ARCHIVED'
        meta['source'][uid]['swaths'] = swaths
        meta['source'][uid]['timeCompletionFromAscendingNode'] = str(float(read_manifest('.//s1:stopTimeANX')))
        meta['source'][uid]['timeStartFromAscendingNode'] = str(float(read_manifest('.//s1:startTimeANX')))
        meta['source'][uid]['timeStart'] = datetime.strptime(src_sid[uid].start, '%Y%m%dT%H%M%S')
        meta['source'][uid]['timeStop'] = datetime.strptime(src_sid[uid].stop, '%Y%m%dT%H%M%S')
    
    return meta


=======
>>>>>>> 90a67b17
def copy_src_meta(target, src_ids):
    """
    Copies the original metadata of the source scenes to the ARD product
    directory.
    
    Parameters
    ----------
    target: str
        A path pointing to the current ARD product directory.
    src_ids: list[pyroSAR.drivers.ID]
        List of :class:`~pyroSAR.drivers.ID` objects of all source scenes that overlap with the current MGRS tile.
    
    Returns
    -------
    None
    """
    for src_id in src_ids:
        source_dir = os.path.join(target, 'source')
        pid = re.match(src_id.pattern, os.path.basename(src_id.file)).group('productIdentifier')
        
        if src_id.scene.endswith('.zip'):
            base = os.path.basename(src_id.file)
            with zipfile.ZipFile(src_id.scene, "r") as zip_ref:
                zip_ref.extract(member=os.path.join(base, 'manifest.safe'), path=source_dir)
                annotation_files = [f for f in zip_ref.namelist() if os.path.join(base, 'annotation') in f]
                zip_ref.extractall(members=annotation_files, path=source_dir)
            os.rename(os.path.join(source_dir, base), os.path.join(source_dir, pid))
        else:
            pid_dir = os.path.join(source_dir, pid)
            os.makedirs(pid_dir, exist_ok=True)
            shutil.copy(src=os.path.join(src_id.scene, 'manifest.safe'),
                        dst=os.path.join(pid_dir, 'manifest.safe'))
            shutil.copytree(src=os.path.join(src_id.scene, 'annotation'),
                            dst=os.path.join(pid_dir, 'annotation'))<|MERGE_RESOLUTION|>--- conflicted
+++ resolved
@@ -14,11 +14,7 @@
 from spatialist.raster import rasterize
 from osgeo import gdal
 import S1_NRB
-<<<<<<< HEAD
-from S1_NRB.metadata.mapping import NRB_PATTERN, ITEM_MAP, RES_MAP, OSV_MAP, DEM_MAP, SLC_ACC_MAP
-=======
 from S1_NRB.metadata.mapping import ARD_PATTERN, LERC_ERR_THRES, RES_MAP, OSV_MAP, DEM_MAP, SLC_ACC_MAP
->>>>>>> 90a67b17
 from S1_NRB import snap
 
 gdal.UseExceptions()
@@ -797,377 +793,6 @@
     return headers_size
 
 
-<<<<<<< HEAD
-def calc_geolocation_accuracy(swath_identifier, ei_tif, dem_type, etad):
-    """
-    Calculates the radial root mean square error, which is a target requirement of the CARD4L NRB specification
-    (Item 4.3). For more information see: https://s1-nrb.readthedocs.io/en/latest/general/geoaccuracy.html.
-    Currently only the Copernicus DEM is supported.
-    
-    Parameters
-    ----------
-    swath_identifier: str
-        Swath identifier dependent on acquisition mode.
-    ei_tif: str
-        Path to the annotation GeoTIFF layer 'Ellipsoidal Incident Angle' of the current product.
-    dem_type: str
-        The DEM type used for processing.
-    etad: bool
-        Was the ETAD correction applied?
-    
-    Returns
-    -------
-    rmse_planar: float or None
-        The calculated rRMSE value rounded to two decimal places or None if a DEM other than Copernicus is used.
-    """
-    if 'copernicus' not in dem_type.lower():
-        return None
-    
-    if etad:
-        # https://sentinel.esa.int/nl/web/sentinel/missions/sentinel-1/data-products/etad-dataset
-        slc_acc = {'ALE': {'rg': 0,
-                           'az': 0},
-                   '1sigma': {'rg': 0.2,
-                              'az': 0.1}}
-    else:
-        swath_id = 'SM' if re.search('S[1-6]', swath_identifier) is not None else swath_identifier
-        slc_acc = SLC_ACC_MAP[swath_id]
-    
-    # min/max ellipsoidal incidence angle
-    with Raster(ei_tif) as ras:
-        stats = ras.allstats(approximate=False)
-        ei_min = stats[0]['min']
-    
-    if ei_min == 0:
-        raise RuntimeError(f'minimum ellipsoid incidence angle cannot be 0\n'
-                           f'(file: {ei_tif})')
-    
-    # Remove generated '.aux.xml' file
-    aux = finder(os.path.dirname(ei_tif), ['.tif.aux.xml$'], regex=True, recursive=False)
-    for file in aux:
-        os.remove(file)
-    
-    # COP-DEM global mean accuracy (LE68) based on LE90 under assumption of gaussian distribution:
-    copdem_glob_1sigma_le68 = 1.56
-    rmse_dem_planar = copdem_glob_1sigma_le68 / math.tan(math.radians(ei_min))
-    
-    # Calculation of RMSE_planar
-    rmse_rg = math.sqrt(slc_acc['ALE']['rg'] ** 2 + slc_acc['1sigma']['rg'] ** 2)
-    rmse_az = math.sqrt(slc_acc['ALE']['az'] ** 2 + slc_acc['1sigma']['az'] ** 2)
-    
-    rmse_planar = math.sqrt((rmse_rg / math.sin(math.radians(ei_min))) ** 2 +
-                            rmse_az ** 2 +
-                            rmse_dem_planar ** 2)
-    
-    return round(rmse_planar, 2)
-
-
-def meta_dict(config, target, src_ids, rtc_dir, proc_time, start, stop, compression, orb=False):
-    """
-    Creates a dictionary containing metadata for a product scene, as well as its source scenes. The dictionary can then
-    be utilized by :func:`~S1_NRB.metadata.xml.parse` and :func:`~S1_NRB.metadata.stac.parse` to generate XML and STAC
-    JSON metadata files, respectively.
-    
-    Parameters
-    ----------
-    config: dict
-        Dictionary of the parsed config parameters for the current process.
-    target: str
-        A path pointing to the NRB product scene being created.
-    src_ids: list[pyroSAR.drivers.ID]
-        List of :class:`~pyroSAR.drivers.ID` objects of all source scenes that overlap with the current MGRS tile.
-    rtc_dir: str
-        The RTC processing output directory.
-    proc_time: datetime.datetime
-        The processing time object used to generate the unique product identifier.
-    start: datetime.datetime
-        The product start time.
-    stop: datetime.datetime
-        The product stop time.
-    compression: str
-        The compression type applied to raster files of the product.
-    
-    Returns
-    -------
-    meta: dict
-        A dictionary containing a collection of metadata for product as well as source scenes.
-    """
-    meta = {'prod': {},
-            'source': {},
-            'common': {}}
-    src_sid = dict()
-    src_xml = {}
-    for i, sid in enumerate(src_ids):
-        uid = os.path.basename(sid.scene).split('.')[0][-4:]
-        src_sid[uid] = sid
-        src_xml[uid] = etree_from_sid(sid=sid)
-    sid0 = src_sid[list(src_sid.keys())[0]]  # first key/first file; used to extract some common metadata
-    swath_id = re.search('_(IW|EW|S[1-6])_', os.path.basename(sid0.file)).group().replace('_', '')
-    
-    ref_tif = finder(target, ['[hv]{2}-[gs]-lin.tif$'], regex=True)[0]
-    np_tifs = finder(target, ['-np-[hv]{2}.tif$'], regex=True)
-    ei_tifs = finder(target, ['-ei.tif$'], regex=True)
-    if len(ei_tifs) > 0:
-        ei_tif = ei_tifs[0]
-    else:
-        ei_tif = None
-    
-    product_id = os.path.basename(target)
-    prod_meta = get_prod_meta(product_id=product_id, tif=ref_tif,
-                              src_ids=src_ids, rtc_dir=rtc_dir)
-    
-    dem_type = config['dem_type']
-    dem_access = DEM_MAP[dem_type]['access']
-    dem_ref = DEM_MAP[dem_type]['ref']
-    dem_subtype = DEM_MAP[dem_type]['type']
-    egm_ref = DEM_MAP[dem_type]['egm']
-    dem_name = dem_type.replace(' II', '')
-    
-    tups = [(key, ITEM_MAP[key]['z_error']) for key in ITEM_MAP.keys()]
-    z_err_dict = dict(tups)
-    
-    if ei_tif is not None:
-        geocorr_acc = calc_geolocation_accuracy(swath_identifier=swath_id, ei_tif=ei_tif,
-                                                dem_type=dem_type, etad=config['etad'])
-    else:
-        geocorr_acc = None
-    
-    # Common metadata (sorted alphabetically)
-    meta['common']['antennaLookDirection'] = 'RIGHT'
-    meta['common']['constellation'] = 'sentinel-1'
-    meta['common']['instrumentShortName'] = 'C-SAR'
-    meta['common']['operationalMode'] = prod_meta['mode']
-    meta['common']['orbitDirection'] = {'A': 'ascending', 'D': 'descending'}[sid0.orbit]
-    meta['common']['orbitMeanAltitude'] = '{:.2e}'.format(693000)
-    meta['common']['orbitNumber'] = str(sid0.meta['orbitNumbers_abs']['stop'])
-    meta['common']['orbitNumbers_abs'] = sid0.meta['orbitNumbers_abs']
-    meta['common']['orbitNumbers_rel'] = sid0.meta['orbitNumbers_rel']
-    meta['common']['platformIdentifier'] = {'S1A': '1A', 'S1B': '1B'}[sid0.sensor]
-    meta['common']['platformShortName'] = 'Sentinel'
-    meta['common']['platformFullname'] = '{}-{}'.format(meta['common']['platformShortName'].lower(),
-                                                        meta['common']['platformIdentifier'].lower())
-    meta['common']['platformReference'] = \
-        {'sentinel-1a': 'http://database.eohandbook.com/database/missionsummary.aspx?missionID=575',
-         'sentinel-1b': 'http://database.eohandbook.com/database/missionsummary.aspx?missionID=576'}[
-            meta['common']['platformFullname']]
-    meta['common']['polarisationChannels'] = sid0.polarizations
-    meta['common']['polarisationMode'] = prod_meta['pols'][0]
-    meta['common']['processingLevel'] = 'L1C'
-    meta['common']['radarBand'] = 'C'
-    meta['common']['radarCenterFreq'] = 5405000000
-    meta['common']['sensorType'] = 'RADAR'
-    meta['common']['swathIdentifier'] = swath_id
-    meta['common']['wrsLongitudeGrid'] = str(sid0.meta['orbitNumbers_rel']['start'])
-    
-    # Product metadata (sorted alphabetically)
-    meta['prod']['access'] = config['meta']['access_url']
-    meta['prod']['ancillaryData_KML'] = 'https://sentinel.esa.int/documents/247904/1955685/S2A_OPER_GIP_TILPAR_MPC__' \
-                                        '20151209T095117_V20150622T000000_21000101T000000_B00.kml'
-    meta['prod']['acquisitionType'] = 'NOMINAL'
-    meta['prod']['azimuthNumberOfLooks'] = prod_meta['ML_nAzLooks']
-    meta['prod']['backscatterConvention'] = 'linear power'
-    meta['prod']['backscatterConversionEq'] = '10*log10(DN)'
-    meta['prod']['backscatterMeasurement'] = 'gamma0' if re.search('g-lin', ref_tif) else 'sigma0'
-    if orb:
-        meta['prod']['card4l-link'] = 'https://ceos.org/ard/files/PFS/ORB/v1.0/CARD4L_Product_Family_Specification_Ocean_Radar_Backscatter-v1.0.pdf'
-        meta['prod']['card4l-version'] = '1.0'
-    else:
-        meta['prod']['card4l-link'] = 'https://ceos.org/ard/files/PFS/NRB/v5.5/CARD4L-PFS_NRB_v5.5.pdf'
-        meta['prod']['card4l-version'] = '5.5'
-    meta['prod']['crsEPSG'] = str(prod_meta['epsg'])
-    meta['prod']['crsWKT'] = prod_meta['wkt']
-    meta['prod']['compression_type'] = compression
-    meta['prod']['compression_zerrors'] = z_err_dict
-    meta['prod']['demEGMReference'] = egm_ref
-    meta['prod']['demEGMResamplingMethod'] = 'bilinear'
-    meta['prod']['demName'] = dem_name
-    meta['prod']['demReference'] = dem_ref
-    meta['prod']['demResamplingMethod'] = 'bilinear'
-    meta['prod']['demType'] = dem_subtype
-    meta['prod']['demAccess'] = dem_access
-    meta['prod']['doi'] = config['meta']['doi']
-    meta['prod']['ellipsoidalHeight'] = None
-    meta['prod']['fileBitsPerSample'] = '32'
-    meta['prod']['fileByteOrder'] = 'little-endian'
-    meta['prod']['fileDataType'] = 'float'
-    meta['prod']['fileFormat'] = 'COG'
-    meta['prod']['speckleFilterApplied'] = False
-    meta['prod']['geoCorrAccuracyEasternBias'] = None
-    meta['prod']['geoCorrAccuracyEasternSTDev'] = None
-    meta['prod']['geoCorrAccuracyNorthernBias'] = None
-    meta['prod']['geoCorrAccuracyNorthernSTDev'] = None
-    meta['prod']['geoCorrAccuracy_rRMSE'] = geocorr_acc
-    meta['prod']['geoCorrAccuracyReference'] = 'https://s1-nrb.readthedocs.io/en/v{}/general/geoaccuracy.html' \
-                                               ''.format(S1_NRB.__version__)
-    meta['prod']['geoCorrAccuracyType'] = 'slant-range'
-    meta['prod']['geoCorrAlgorithm'] = 'https://sentinel.esa.int/documents/247904/1653442/' \
-                                       'Guide-to-Sentinel-1-Geocoding.pdf'
-    meta['prod']['geoCorrResamplingMethod'] = 'bilinear'
-    meta['prod']['geom_stac_bbox_native'] = prod_meta['geom']['bbox_native']
-    meta['prod']['geom_stac_bbox_4326'] = prod_meta['geom']['bbox']
-    meta['prod']['geom_stac_geometry_4326'] = prod_meta['geom']['geometry']
-    meta['prod']['geom_xml_center'] = prod_meta['geom']['center']
-    meta['prod']['geom_xml_envelope'] = prod_meta['geom']['envelop']
-    meta['prod']['griddingConventionURL'] = 'http://www.mgrs-data.org/data/documents/nga_mgrs_doc.pdf'
-    meta['prod']['griddingConvention'] = 'Military Grid Reference System (MGRS)'
-    meta['prod']['licence'] = config['meta']['licence']
-    meta['prod']['mgrsID'] = prod_meta['mgrsID']
-    meta['prod']['NRApplied'] = True
-    meta['prod']['NRAlgorithm'] = 'https://sentinel.esa.int/documents/247904/2142675/Thermal-Denoising-of-Products-' \
-                                  'Generated-by-Sentinel-1-IPF' if meta['prod']['NRApplied'] else None
-    meta['prod']['numberOfAcquisitions'] = str(len(src_sid))
-    meta['prod']['numBorderPixels'] = prod_meta['nodata_borderpx']
-    meta['prod']['numLines'] = str(prod_meta['rows'])
-    meta['prod']['numPixelsPerLine'] = str(prod_meta['cols'])
-    meta['prod']['pixelCoordinateConvention'] = 'upper-left'
-    meta['prod']['processingCenter'] = config['meta']['processing_center']
-    meta['prod']['processingMode'] = 'PROTOTYPE'
-    meta['prod']['processorName'] = 'S1_NRB'
-    meta['prod']['processorVersion'] = S1_NRB.__version__
-    meta['prod']['productName'] = 'Ocean Radar Backscatter' if orb else 'Normalised Radar Backscatter'
-    meta['prod']['productName-short'] = 'ORB' if orb else 'NRB'
-    meta['prod']['pxSpacingColumn'] = str(prod_meta['res'][0])
-    meta['prod']['pxSpacingRow'] = str(prod_meta['res'][1])
-    meta['prod']['radiometricAccuracyAbsolute'] = None
-    meta['prod']['radiometricAccuracyRelative'] = None
-    meta['prod']['radiometricAccuracyReference'] = None
-    meta['prod']['rangeNumberOfLooks'] = prod_meta['ML_nRgLooks']
-    meta['prod']['RTCAlgorithm'] = 'https://doi.org/10.1109/Tgrs.2011.2120616'
-    meta['prod']['status'] = 'PLANNED'
-    meta['prod']['timeCreated'] = proc_time
-    meta['prod']['timeStart'] = start
-    meta['prod']['timeStop'] = stop
-    meta['prod']['transform'] = prod_meta['transform']
-    
-    # Source metadata
-    for uid in list(src_sid.keys()):
-        nsmap = src_xml[uid]['manifest'].nsmap
-        
-        swath_ids = find_in_annotation(annotation_dict=src_xml[uid]['annotation'],
-                                       pattern='.//swathProcParams/swath')
-        swaths = []
-        for item in swath_ids.values():
-            if isinstance(item, list):
-                swaths.extend(item)
-            else:
-                swaths.append(item)
-        osv = src_sid[uid].getOSV(returnMatch=True, osvType=['POE', 'RES'], useLocal=True)
-        with src_sid[uid].geometry() as vec:
-            geom = geometry_from_vec(vectorobject=vec)
-        
-        az_look_bandwidth = find_in_annotation(annotation_dict=src_xml[uid]['annotation'],
-                                               pattern='.//azimuthProcessing/lookBandwidth',
-                                               out_type='float')
-        az_num_looks = find_in_annotation(annotation_dict=src_xml[uid]['annotation'],
-                                          pattern='.//azimuthProcessing/numberOfLooks')
-        az_px_spacing = find_in_annotation(annotation_dict=src_xml[uid]['annotation'],
-                                           pattern='.//azimuthPixelSpacing',
-                                           out_type='float')
-        inc = find_in_annotation(annotation_dict=src_xml[uid]['annotation'],
-                                 pattern='.//geolocationGridPoint/incidenceAngle',
-                                 out_type='float')
-        inc_vals = dissolve(list(inc.values()))
-        lut_applied = find_in_annotation(annotation_dict=src_xml[uid]['annotation'],
-                                         pattern='.//applicationLutId', single=True)
-        pslr, islr = extract_pslr_islr(annotation_dict=src_xml[uid]['annotation'])
-        rg_look_bandwidth = find_in_annotation(annotation_dict=src_xml[uid]['annotation'],
-                                               pattern='.//rangeProcessing/lookBandwidth',
-                                               out_type='float')
-        rg_num_looks = find_in_annotation(annotation_dict=src_xml[uid]['annotation'],
-                                          pattern='.//rangeProcessing/numberOfLooks')
-        rg_px_spacing = find_in_annotation(annotation_dict=src_xml[uid]['annotation'],
-                                           pattern='.//rangePixelSpacing',
-                                           out_type='float')
-        
-        def read_manifest(pattern, attrib=None):
-            obj = src_xml[uid]['manifest'].find(pattern, nsmap)
-            if attrib is not None:
-                return obj.attrib[attrib]
-            else:
-                return obj.text
-        
-        # (sorted alphabetically)
-        meta['source'][uid] = {}
-        meta['source'][uid]['access'] = 'https://scihub.copernicus.eu'
-        meta['source'][uid]['acquisitionType'] = 'NOMINAL'
-        meta['source'][uid]['ascendingNodeDate'] = read_manifest('.//s1:ascendingNodeTime')
-        meta['source'][uid]['azimuthLookBandwidth'] = az_look_bandwidth
-        meta['source'][uid]['azimuthNumberOfLooks'] = az_num_looks
-        meta['source'][uid]['azimuthPixelSpacing'] = az_px_spacing
-        op_mode = meta['common']['operationalMode']
-        if re.search('S[1-6]', op_mode):
-            res_az = {op_mode: RES_MAP['SM']['azimuthResolution'][op_mode]}
-            res_rg = {op_mode: RES_MAP['SM']['rangeResolution'][op_mode]}
-        else:
-            res_az = RES_MAP[op_mode]['azimuthResolution']
-            res_rg = RES_MAP[op_mode]['rangeResolution']
-        meta['source'][uid]['azimuthResolution'] = res_az
-        if src_sid[uid].meta['product'] == 'GRD':
-            meta['source'][uid]['dataGeometry'] = 'ground range'
-        else:
-            meta['source'][uid]['dataGeometry'] = 'slant range'
-        meta['source'][uid]['datatakeID'] = read_manifest('.//s1sarl1:missionDataTakeID')
-        meta['source'][uid]['doi'] = 'https://sentinel.esa.int/documents/247904/1877131/' \
-                                     'Sentinel-1-Product-Specification'
-        meta['source'][uid]['faradayMeanRotationAngle'] = None
-        meta['source'][uid]['faradayRotationReference'] = None
-        meta['source'][uid]['filename'] = src_sid[uid].file
-        meta['source'][uid]['geom_stac_bbox_4326'] = geom['bbox']
-        meta['source'][uid]['geom_stac_geometry_4326'] = geom['geometry']
-        meta['source'][uid]['geom_xml_center'] = geom['center']
-        meta['source'][uid]['geom_xml_envelop'] = geom['envelop']
-        meta['source'][uid]['incidenceAngleMax'] = np.max(inc_vals)
-        meta['source'][uid]['incidenceAngleMin'] = np.min(inc_vals)
-        meta['source'][uid]['incidenceAngleMidSwath'] = np.max(inc_vals) - ((np.max(inc_vals) - np.min(inc_vals)) / 2)
-        meta['source'][uid]['instrumentAzimuthAngle'] = str(src_sid[uid].meta['heading'])
-        meta['source'][uid]['ionosphereIndicator'] = None
-        meta['source'][uid]['lutApplied'] = lut_applied
-        meta['source'][uid]['majorCycleID'] = str(src_sid[uid].meta['cycleNumber'])
-        meta['source'][uid]['orbitStateVector'] = os.path.basename(osv).replace('.zip', '')
-        for osv in list(OSV_MAP.keys()):
-            if osv in meta['source'][uid]['orbitStateVector']:
-                meta['source'][uid]['orbitDataSource'] = OSV_MAP[osv]
-        meta['source'][uid]['orbitDataAccess'] = 'https://scihub.copernicus.eu/gnss'
-        if len(np_tifs) > 0:
-            meta['source'][uid]['perfEstimates'] = calc_performance_estimates(files=np_tifs)
-            meta['source'][uid]['perfNoiseEquivalentIntensityType'] = 'sigma0'
-        else:
-            stats = {stat: None for stat in ['minimum', 'mean', 'maximum']}
-            pe = {pol: stats for pol in meta['common']['polarisationChannels']}
-            meta['source'][uid]['perfEstimates'] = pe
-            meta['source'][uid]['perfNoiseEquivalentIntensityType'] = None
-        meta['source'][uid]['perfEquivalentNumberOfLooks'] = 1
-        meta['source'][uid]['perfIntegratedSideLobeRatio'] = islr
-        meta['source'][uid]['perfPeakSideLobeRatio'] = pslr
-        meta['source'][uid]['polCalMatrices'] = None
-        fac_org = read_manifest('.//safe:facility', attrib='organisation')
-        fac_name = read_manifest('.//safe:facility', attrib='name')
-        meta['source'][uid]['processingCenter'] = f"{fac_org} {fac_name}".replace(' -', '')
-        meta['source'][uid]['processingDate'] = read_manifest('.//safe:processing', attrib='stop')
-        meta['source'][uid]['processingLevel'] = read_manifest('.//safe:processing', attrib='name')
-        meta['source'][uid]['processorName'] = read_manifest('.//safe:software', attrib='name')
-        meta['source'][uid]['processorVersion'] = read_manifest('.//safe:software', attrib='version')
-        meta['source'][uid]['processingMode'] = 'NOMINAL'
-        meta['source'][uid]['productType'] = src_sid[uid].meta['product']
-        meta['source'][uid]['rangeLookBandwidth'] = rg_look_bandwidth
-        meta['source'][uid]['rangeNumberOfLooks'] = rg_num_looks
-        meta['source'][uid]['rangePixelSpacing'] = rg_px_spacing
-        meta['source'][uid]['azimuthResolution'] = res_az
-        meta['source'][uid]['rangeResolution'] = res_rg
-        meta['source'][uid]['sensorCalibration'] = 'https://sentinel.esa.int/web/sentinel/technical-guides/' \
-                                                   'sentinel-1-sar/sar-instrument/calibration'
-        meta['source'][uid]['status'] = 'ARCHIVED'
-        meta['source'][uid]['swaths'] = swaths
-        meta['source'][uid]['timeCompletionFromAscendingNode'] = str(float(read_manifest('.//s1:stopTimeANX')))
-        meta['source'][uid]['timeStartFromAscendingNode'] = str(float(read_manifest('.//s1:startTimeANX')))
-        meta['source'][uid]['timeStart'] = datetime.strptime(src_sid[uid].start, '%Y%m%dT%H%M%S')
-        meta['source'][uid]['timeStop'] = datetime.strptime(src_sid[uid].stop, '%Y%m%dT%H%M%S')
-    
-    return meta
-
-
-=======
->>>>>>> 90a67b17
 def copy_src_meta(target, src_ids):
     """
     Copies the original metadata of the source scenes to the ARD product
