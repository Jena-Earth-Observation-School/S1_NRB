--- conflicted
+++ resolved
@@ -241,17 +241,8 @@
                   polarizations=[Polarization[pol] for pol in meta['common']['polarisationChannels']],
                   product_type=meta['prod']['productName-short'],
                   looks_range=int(meta['prod']['rangeNumberOfLooks']),
-<<<<<<< HEAD
                   looks_azimuth=int(meta['prod']['azimuthNumberOfLooks']),
                   looks_equivalent_number=meta['prod']['equivalentNumberLooks'])
-    
-    sat_ext.apply(orbit_state=OrbitState[meta['common']['orbitDirection'].upper()],
-                  relative_orbit=meta['common']['orbitNumbers_rel']['stop'],
-                  absolute_orbit=meta['common']['orbitNumbers_abs']['stop'])
-    
-    item.properties['processing:facility'] = meta['prod']['processingCenter']
-=======
-                  looks_azimuth=int(meta['prod']['azimuthNumberOfLooks']))
     proj_ext.apply(epsg=int(meta['prod']['crsEPSG']),
                    wkt2=meta['prod']['crsWKT'],
                    bbox=meta['prod']['geom_stac_bbox_native'],
@@ -262,7 +253,6 @@
                    utm_zone=int(mgrs[:2]))
     if meta['prod']['processingCenter'] is not None:
         item.properties['processing:facility'] = meta['prod']['processingCenter']
->>>>>>> 5ee92bf8
     item.properties['processing:software'] = {meta['prod']['processorName']: meta['prod']['processorVersion']}
     item.properties['processing:level'] = meta['common']['processingLevel']
     item.properties['card4l:specification'] = meta['prod']['productName-short']
