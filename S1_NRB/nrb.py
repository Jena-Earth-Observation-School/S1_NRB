--- conflicted
+++ resolved
@@ -231,13 +231,8 @@
             create_data_mask(outname=dm_path, datasets=datasets_sar, extent=extent, epsg=epsg,
                              driver=driver, creation_opt=write_options['dm'],
                              overviews=overviews, overview_resampling=ovr_resampling,
-<<<<<<< HEAD
                              wbm=wbm, dst_nodata=dst_nodata_byte, orb=orb)
-        datasets_nrb['dm'] = dm_path
-=======
-                             wbm=wbm, dst_nodata=dst_nodata_byte)
         datasets_ard['dm'] = dm_path
->>>>>>> 90a67b17
     
     # create acquisition ID image raster (-id.tif)
     if 'id' in allowed:
@@ -343,18 +338,11 @@
             shutil.copy(schema_in, schema_out)
     
     # create metadata files in XML and (STAC) JSON formats
-<<<<<<< HEAD
-    start = datetime.strptime(nrb_start, '%Y%m%dT%H%M%S')
-    stop = datetime.strptime(nrb_stop, '%Y%m%dT%H%M%S')
-    meta = extract.meta_dict(config=config, target=nrb_dir, src_ids=src_ids, rtc_dir=datadir,
-                             proc_time=proc_time, start=start, stop=stop, compression=compress, orb=orb)
-=======
     start = datetime.strptime(ard_start, '%Y%m%dT%H%M%S')
     stop = datetime.strptime(ard_stop, '%Y%m%dT%H%M%S')
     meta = extract.meta_dict(config=config, target=ard_dir, src_ids=src_ids, sar_dir=datadir,
                              proc_time=proc_time, start=start, stop=stop, compression=compress, orb=orb)
     ard_assets = list(datasets_ard.values()) + finder(ard_dir, ['.vrt$'], regex=True, recursive=True)
->>>>>>> 90a67b17
     if 'OGC' in config['meta']['format']:
         xml.parse(meta=meta, target=ard_dir, assets=ard_assets, exist_ok=True)
     if 'STAC' in config['meta']['format']:
