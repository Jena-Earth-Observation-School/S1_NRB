--- conflicted
+++ resolved
@@ -253,11 +253,7 @@
     ####################################################################################################################
     # ARD - final product generation
     if ard_flag or orb_flag:
-<<<<<<< HEAD
-        proc_step = 'NRB' if ard_flag else 'ORB'
-=======
         product_type = 'NRB' if ard_flag else 'ORB'
->>>>>>> 81c4a2b7
         
         # prepare WBM MGRS tiles
         vec = [x.geometry() for x in scenes]
@@ -269,11 +265,7 @@
                         dem_type=config['dem_type'], kml_file=config['kml_file'],
                         tilenames=aoi_tiles, username=username, password=password,
                         dem_strict=True)
-<<<<<<< HEAD
-        print('preparing {} products'.format(proc_step))
-=======
         print('preparing {} products'.format(product_type))
->>>>>>> 81c4a2b7
         selection_grouped = anc.group_by_time(scenes=scenes)
         for s, group in enumerate(selection_grouped):
             # check that the scenes can really be grouped together
@@ -301,23 +293,6 @@
                 dem_type = config['dem_type'] if add_dem else None
                 extent = tile.extent
                 epsg = tile.getProjection('epsg')
-<<<<<<< HEAD
-                msg = '###### [    {proc_step}] Tile {t}/{t_total}: {tile} | Scenes: {scenes} '
-                print(msg.format(tile=tile.mgrs, t=t + 1, t_total=t_total,
-                                 scenes=[os.path.basename(s) for s in scenes_sub_fnames],
-                                 proc_step=proc_step, s=s + 1, s_total=s_total))
-                try:
-                    msg = nrb.format(config=config, scenes=scenes_sub_fnames, datadir=config['sar_dir'],
-                                     outdir=outdir, tile=tile.mgrs, extent=extent, epsg=epsg,
-                                     wbm=fname_wbm, dem_type=dem_type, kml=config['kml_file'],
-                                     multithread=gdal_prms['multithread'], annotation=annotation,
-                                     update=update, orb=orb_flag)
-                    if msg == 'Already processed - Skip!':
-                        print('### ' + msg)
-                    anc.log(handler=logger, mode='info', proc_step=proc_step, scenes=scenes_sub_fnames, msg=msg)
-                except Exception as e:
-                    anc.log(handler=logger, mode='exception', proc_step=proc_step, scenes=scenes_sub_fnames, msg=e)
-=======
                 msg = '###### [    {product_type}] Tile {t}/{t_total}: {tile} | Scenes: {scenes} '
                 print(msg.format(tile=tile.mgrs, t=t + 1, t_total=t_total,
                                  scenes=[os.path.basename(s) for s in scenes_sub_fnames],
@@ -332,7 +307,6 @@
                     anc.log(handler=logger, mode='info', proc_step=product_type, scenes=scenes_sub_fnames, msg=msg)
                 except Exception as e:
                     anc.log(handler=logger, mode='exception', proc_step=product_type, scenes=scenes_sub_fnames, msg=e)
->>>>>>> 81c4a2b7
                     raise
             del tiles
         gdal.SetConfigOption('GDAL_NUM_THREADS', gdal_prms['threads_before'])