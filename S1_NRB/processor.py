--- conflicted
+++ resolved
@@ -1,3 +1,4 @@
+import shutil
 import os
 import re
 import time
@@ -12,16 +13,11 @@
 from pyroSAR import identify_many, Archive
 from pyroSAR.snap.util import geocode, noise_power
 from pyroSAR.ancillary import groupbyTime, seconds, find_datasets
-<<<<<<< HEAD
-from pyroSAR.auxdata import dem_autoload, dem_create
 import S1_NRB
-=======
->>>>>>> 1010bbeb
+from S1_NRB import etad, dem
 from S1_NRB.config import get_config, geocode_conf, gdal_conf
-from S1_NRB import etad
 import S1_NRB.ancillary as ancil
 import S1_NRB.tile_extraction as tile_ex
-from S1_NRB import dem
 from S1_NRB.metadata import extract, xmlparser, stacparser
 from S1_NRB.metadata.mapping import ITEM_MAP
 
