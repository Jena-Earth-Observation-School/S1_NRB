--- conflicted
+++ resolved
@@ -2,11 +2,6 @@
 import re
 import time
 import tempfile
-<<<<<<< HEAD
-from getpass import getpass
-=======
-import tarfile as tf
->>>>>>> f844b499
 from datetime import datetime, timezone
 from lxml import etree
 import numpy as np
