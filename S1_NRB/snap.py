--- conflicted
+++ resolved
@@ -559,11 +559,7 @@
         the backscatter measurement convention:
         
         - gamma: RTC gamma nought (:math:`\gamma^0_T`)
-<<<<<<< HEAD
         - sigma: RTC sigma nought (:math:`\sigma^0_T`)
-=======
-        - sigma: ellipsoidal sigmal nought (:math:`\sigma^0_E`)
->>>>>>> 27b85e56
     spacing: int or float
         The output pixel spacing in meters.
     kml: str
@@ -586,11 +582,7 @@
         
          - DEM
          - gammaSigmaRatio: :math:`\sigma^0_T / \gamma^0_T`
-<<<<<<< HEAD
          - sigmaGammaRatio: :math:`\gamma^0_T / \sigma^0_T`
-=======
-         - sigmaGammaRatio: :math:`\gamma^0_T / \sigma^0_E`
->>>>>>> 27b85e56
          - incidenceAngleFromEllipsoid
          - layoverShadowMask
          - localIncidenceAngle
@@ -656,7 +648,9 @@
     id = identify(scene)
     workflows = []
     
-    apply_rtc = True
+    apply_rtc = measurement == 'gamma' \
+                or 'sigmaGammaRatio' in export_extra \
+                or 'gammaSigmaRatio' in export_extra
     ############################################################################
     # general pre-processing
     out_pre = tmp_base + '_pre.dim'
@@ -721,12 +715,11 @@
         out_rtc = tmp_base + '_rtc.dim'
         out_rtc_wf = out_rtc.replace('.dim', '.xml')
         workflows.append(out_rtc_wf)
-        output_sigma0_rtc = measurement == 'sigma' or 'gammaSigmaRatio' in export_extra
         if not os.path.isfile(out_rtc):
             print('### radiometric terrain correction')
             rtc(src=out_mli, dst=out_rtc, workflow=out_rtc_wf, dem=dem,
                 dem_resampling_method=dem_resampling_method,
-                sigma0=output_sigma0_rtc,
+                sigma0='gammaSigmaRatio' in export_extra,
                 scattering_area='scatteringArea' in export_extra,
                 gpt_args=gpt_args)
         ########################################################################
@@ -747,8 +740,8 @@
             out_sgr_wf = out_sgr.replace('.dim', '.xml')
             workflows.append(out_sgr_wf)
             if not os.path.isfile(out_sgr):
-                sgr(src=out_rtc, dst=out_sgr, workflow=out_sgr_wf,
-                    gpt_args=gpt_args)
+                sgr(src=out_mli, dst=out_sgr, workflow=out_sgr_wf,
+                    src_gamma=out_rtc, gpt_args=gpt_args)
     ############################################################################
     # geocoding
     
