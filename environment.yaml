name: nrb_env
channels:
  - conda-forge
  - defaults
  - s1-etad
dependencies:
  - python>=3.8
  - gdal>=3.4.1
  - click
  - lxml
  - pip
  - pystac
  - scipy
<<<<<<< HEAD
  - pyroSAR>=0.16.2
  - s1etad>=0.5.3
  - s1etad_tools>=0.8.1
=======
  - pyroSAR>=0.16.3
>>>>>>> 48e4b5b2
<|MERGE_RESOLUTION|>--- conflicted
+++ resolved
@@ -11,10 +11,6 @@
   - pip
   - pystac
   - scipy
-<<<<<<< HEAD
-  - pyroSAR>=0.16.2
+  - pyroSAR>=0.16.3
   - s1etad>=0.5.3
-  - s1etad_tools>=0.8.1
-=======
-  - pyroSAR>=0.16.3
->>>>>>> 48e4b5b2
+  - s1etad_tools>=0.8.1